--- conflicted
+++ resolved
@@ -56,14 +56,9 @@
         model=llama_model.LlamaForCasualLM,
         config=llama_model.LlamaConfig,
         source={
-<<<<<<< HEAD
-            "huggingface-torch": llama_parameter.huggingface,
-            "huggingface-safetensor": llama_parameter.huggingface,
-            "awq": llama_parameter.awq,
-=======
             "huggingface-torch": llama_loader.huggingface,
             "huggingface-safetensor": llama_loader.huggingface,
->>>>>>> 3417505a
+            "awq": llama_parameter.awq,
         },
         quantize={
             "group-quant": llama_quantization.group_quant,
